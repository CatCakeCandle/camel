--- conflicted
+++ resolved
@@ -61,14 +61,10 @@
 prance = { version = "^23.6.21.0", optional = true }
 openapi-spec-validator = { version = "^0.7.1", optional = true }
 unstructured = { extras = ["all-docs"], version = "^0.10.30", optional = true }
-<<<<<<< HEAD
-discord = { version = "2.3.2", optional = true }
-=======
 pillow = { version = "^10.2.0", optional = true }
 slack-sdk = { version = "^3.27.2", optional = true }
 pydub = { version = "^0.25.1", optional = true }
 pygithub = { version = "^2.3.0", optional = true }
->>>>>>> 52938a71
 
 # encoders
 sentence-transformers = { version = "^2.2.2", optional = true }
@@ -119,14 +115,10 @@
     "prance",
     "openapi-spec-validator",
     "unstructured",
-<<<<<<< HEAD
-    "discord",
-=======
     "pillow",
     "slack-sdk",
     "pydub",
     "pygithub",
->>>>>>> 52938a71
 ]
 
 vector-databases = [
@@ -166,12 +158,8 @@
     "prance",
     "openapi-spec-validator",
     "unstructured",
-<<<<<<< HEAD
-    "discord",
-=======
     "slack-sdk",
     "pydub",
->>>>>>> 52938a71
     # vector-database
     "qdrant-client",
     "pymilvus",
@@ -291,14 +279,10 @@
     "cohere",
     "sentence_transformers.*",
     "pymilvus",
-<<<<<<< HEAD
-    "discord",
-=======
     "pillow",
     "slack-sdk",
     "pydub",
     "pygithub"
 
->>>>>>> 52938a71
 ]
 ignore_missing_imports = true