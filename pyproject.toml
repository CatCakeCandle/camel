[build-system]
requires = ["poetry-core>=1.0.0"]
build-backend = "poetry.core.masonry.api"

[tool.poetry]
name = "camel-ai"
version = "0.2.23a0"
authors = ["CAMEL-AI.org"]
description = "Communicative Agents for AI Society Study"
readme = "README.md"
keywords = [
    "communicative-ai",
    "ai-societies",
    "artificial-intelligence",
    "deep-learning",
    "multi-agent-systems",
    "cooperative-ai",
    "natural-language-processing",
    "large-language-models",
]
packages = [
    { include = "camel" },
]
license = "Apache License 2.0"
homepage = "https://www.camel-ai.org/"
repository = "https://github.com/camel-ai/camel"
documentation = "https://docs.camel-ai.org"

[tool.poetry.dependencies]
# Core dependencies
python = ">=3.10,<3.13"
numpy = "^1.26"
openai = "^1.59.7"
tiktoken = "^0.7.0"
colorama = "^0.4.6"
jsonschema = "^4"
protobuf = "^5"
docstring-parser = "^0.15"
pydantic = ">=1.9,<2.10"
eval-type-backport = "0.2.0"
curl_cffi = "0.6.2"
httpx = ">=0.28.0,<1.0.0dev"
psutil = "^5.9.8"

# Model platforms
litellm = { version = "^1.38.1", optional = true }
mistralai = { version = "^1.1.0", optional = true }
reka-api = { version = "^3.0.8", optional = true }
anthropic = { version = "^0.42.0", optional = true }
cohere = { version = "^5.11.0", optional = true }
fish-audio-sdk = { version = "^2024.12.5", optional = true }
<<<<<<< HEAD
sglang = { version = "^0.4.3.post2", optional = true }
=======
>>>>>>> 9a48432f

# Huggingface ecosystem
transformers = { version = "^4", optional = true }
diffusers = { version = "^0.25.0", optional = true }
accelerate = { version = "^0.26.0", optional = true }
datasets = { version = "^3", optional = true }
torch = [
    { version = "^2", optional = true, markers = "platform_system != 'Darwin' or platform_machine == 'arm64'" },
    # Torch 2.2.1 is used on non-arm64 macOS systems.
    { version = "2.2.1", optional = true, markers = "platform_system == 'Darwin' and platform_machine != 'arm64'" }
]
soundfile = { version = "^0.13", optional = true }
sentencepiece = { version = "^0.2", optional = true }
opencv-python = { version = "^4", optional = true }

# Core RAG components
sentence-transformers = { version = "^3.0.1", optional = true }
qdrant-client = { version = "^1.9.0", optional = true }
pymilvus = { version = "^2.4.0", optional = true }
rank-bm25 = { version = "^0.2.2", optional = true }

# Storage solutions
neo4j = { version = "^5.18.0", optional = true }
nebula3-python = { version = "3.8.2", optional = true }
redis = { version = "^5.0.6", optional = true }
azure-storage-blob = { version = "^12.21.0", optional = true }
google-cloud-storage = { version = "^2.18.0", optional = true }
botocore = { version = "^1.35.3", optional = true }

# Document processing tools
beautifulsoup4 = { version = "^4", optional = true }
docx2txt = { version = "^0.8", optional = true }
PyMuPDF = { version = "^1.22.5", optional = true }
unstructured = {version = "0.16.20", optional = true }
prance = { version = "^23.6.21.0", optional = true }
openapi-spec-validator = { version = "^0.7.1", optional = true }
pandasai = { version = "^2.3.0", optional = true }

# Media processing tools
pillow = ">=10.1.0,<11.0.0"
imageio = { extras = ["pyav"], version = "^2.34.2", optional = true }
pydub = { version = "^0.25.1", optional = true }
yt-dlp = { version = "^2024.11.4", optional = true }
ffmpeg-python = { version = "^0.2.0", optional = true }

# Web and API tools
wikipedia = { version = "^1", optional = true }
linkup-sdk = { version = "^0.2.1", optional = true }
duckduckgo-search = { version = "^6.3.5", optional = true }
newspaper3k = { version = "^0.2.8", optional = true }
wolframalpha = { version = "^5.0.0", optional = true }
pyowm = { version = "^3.3.0", optional = true }
googlemaps = { version = "^4.10.0", optional = true }
requests_oauthlib = { version = "^1.3.1", optional = true }
firecrawl-py = { version = "^1.0.0", optional = true }
apify_client = { version = "^1.8.1", optional = true }
tavily-python = { version = "^0.5.0", optional = true }
dappier = { version = "^0.3.3", optional = true }
sympy = { version = "^1.13.3", optional = true }

# Communication platform tools
slack-sdk = { version = "^3.27.2", optional = true }
slack-bolt = { version = "^1.20.1", optional = true }
pygithub = { version = "^2.3.0", optional = true }
pyTelegramBotAPI = { version = "^4.18.0", optional = true }
"discord.py" = { version = "^2.3.2", optional = true }
notion-client = { version = "^2.2.1", optional = true }
praw = { version = "^7.7.1", optional = true }

# Data science and analytics tools
rouge = { version = "^1.0.1", optional = true }
aiosqlite = { version = "^0.20.0", optional = true }
textblob = { version = "^0.17.1", optional = true }
datacommons = { version = "^1.4.3", optional = true }
datacommons_pandas = { version = "^0.0.3", optional = true }
pandas = { version = "^1.5.3", optional = true }
stripe = { version = "^11.3.0", optional = true }
networkx = { version = "^3.4.2", optional = true }


# Research tools
scholarly = { extras = ["tor"], version = "1.7.11", optional = true }
arxiv = { version = "^2.1.3", optional = true }
arxiv2text = { version = "^0.1.14", optional = true }

# Development tools
outlines = { version = "^0.1.7", optional = true }
docker = { version = "^7.1.0", optional = true }
jupyter_client = { version = "^8.6.2", optional = true }
ipykernel = { version = "^6.0.0", optional = true }
agentops = { version = "^0.3.21", optional = true }
e2b-code-interpreter = { version = "^1.0.3", optional = true }
tree-sitter-python = { version = "^0.23.6", optional = true }
tree-sitter = { version = "^0.23.2", optional = true }
pyyaml = { version = "^6.0.2", optional = true }

# Testing tools
pytest = { version = "^7", optional = true }
pytest-asyncio = { version = "^0.23.0", optional = true }
mock = { version = "^5", optional = true}

[tool.poetry.extras]
test = ["pytest", "mock", "pytest-asyncio"]

# Core RAG components
rag = [
    "sentence-transformers",
    "qdrant-client",
    "pymilvus",
    "neo4j",
    "nebula3-python",
    "rank-bm25",
    "cohere",
    "unstructured",
    "pandasai",
]

# Web and API tools
web_tools = [
    "duckduckgo-search",
    "wikipedia",
    "firecrawl-py",
    "apify_client",
    "linkup-sdk",
    "wolframalpha",
    "tavily-python",
    "dappier",
    "newspaper3k",
    "pyowm",
    "googlemaps",
    "requests_oauthlib",
    "sympy",
]

# Document processing tools
document_tools = [
    "beautifulsoup4",
    "docx2txt", 
    "PyMuPDF",
    "unstructured",
    "pandasai",
    "prance",
    "openapi-spec-validator",
]

# Media processing tools
media_tools = [
    "imageio",
    "pillow",
    "pydub",
    "yt-dlp",
    "ffmpeg-python",
]

# Communication platform tools
communication_tools = [
    "slack-sdk",
    "slack-bolt",
    "pygithub",
    "pyTelegramBotAPI",
    "discord.py",
    "notion-client",
    "praw",
]

# Data science and analytics tools
data_tools = [
    "pandas",
    "textblob",
    "datacommons",
    "datacommons_pandas",
    "rouge",
    "aiosqlite",
    "stripe",
    "networkx",
]

# Academic and research tools
research_tools = [
    "arxiv",
    "arxiv2text",
    "scholarly",
]

# Development and runtime tools
dev_tools = [
    "docker",
    "jupyter_client",
    "ipykernel",
    "agentops",
    "e2b-code-interpreter",
    "tree-sitter-python",
    "tree-sitter",
]

# Model platforms
model_platforms = [
    "litellm",
    "mistralai",
    "reka-api",
    "anthropic",
    "cohere",
    "fish-audio-sdk",
]

# Hugging Face ecosystem
huggingface = [
    "transformers",
    "diffusers",
    "accelerate",
    "datasets",
    "torch",
    "soundfile",
    "sentencepiece",
    "opencv-python",
]

# Storage solutions
storage = [
    # Vector databases
    "qdrant-client",
    "pymilvus",
    # Graph storage
    "neo4j",
    "nebula3-python",
    # Key-value storage
    "redis",
    # Object storage
    "azure-storage-blob",
    "google-cloud-storage",
    "botocore",
]

# All inclusive
all = [
    "transformers",
    "diffusers",
    "accelerate",
    "datasets",
    "torch",
    "soundfile",
    "sentencepiece",
    "opencv-python",
    "beautifulsoup4",
    "docx2txt",
    "PyMuPDF",
    "unstructured",
    "pandasai",
    "wikipedia",
    "linkup-sdk",
    "duckduckgo-search",
    "newspaper3k",
    "wolframalpha",
    "sympy",
    "pyowm",
    "googlemaps",
    "requests_oauthlib",
    "prance",
    "openapi-spec-validator",
    "rouge",
    "aiosqlite",
    "outlines",
    "e2b-code-interpreter",
    "firecrawl-py",
    "arxiv",
    "arxiv2text",
    "imageio",
    "pillow",
    "slack-sdk",
    "slack-bolt",
    "pydub",
    "pygithub",
    "pyTelegramBotAPI",
    "discord.py",
    "docker",
    "jupyter_client",
    "ipykernel",
    "agentops",
    "praw",
    "textblob",
    "scholarly",
    "notion-client",
    "yt-dlp",
    "ffmpeg-python",
    "datacommons",
    "datacommons_pandas",
    "tavily-python",
    "apify_client",
    "stripe",
    "pandas",
    "tree-sitter-python",
    "tree-sitter",
    "networkx",
    "qdrant-client",
    "pymilvus",
    "cohere",
    "sentence-transformers",
    "neo4j",
    "nebula3-python",
    "rank-bm25",
    "litellm",
    "mistralai",
    "fish-audio-sdk",
    "anthropic",
    "reka-api",
    "redis",
    "azure-storage-blob",
    "google-cloud-storage",
    "botocore",
    "dappier",
]

[tool.poetry.group.dev]
optional = true
[tool.poetry.group.dev.dependencies]
ruff = "^0.7"
mypy = "^1.5.1"
toml = ">=0.10.2"
pre-commit = "^3"
pytest = "^7"
pytest-cov = "^4"
pytest-asyncio = "^0.23.0"
gradio = "^3"
mock = "^5"

# types
types-Pillow = "*"
types-Pygments = "*"
types-mock = "*"
types-regex = "*"
types-setuptools = "*"
types-tqdm = "*"
types-colorama = "^0"
types-requests = "^2"
types-PyYAML = "^6"

[tool.poetry.group.docs]
optional = true
[tool.poetry.group.docs.dependencies]
sphinx = "^7"
sphinx_book_theme = "*"
docutils = "<0.20.0"
myst-parser = "*"
nbsphinx = "*"
sphinxext-rediraffe = "^0.2.7"

[tool.ruff]
line-length = 79
fix = true
target-version = "py39"

[tool.ruff.format]
quote-style = "preserve"

[tool.ruff.lint]
extend-select = [
    "I", # isort
    "B", # flake8-bugbear
    "C4", # flake8-comprehensions
    "PGH", # pygrep-hooks
    "RUF", # ruff
    "E",
]

ignore = [
    "B028", # Warning without stacklevel
    "B904", # use 'raise ... from err'
    "B905", # use explicit 'strict=' parameter with 'zip()'
    "N818", #  Exception name should be named with an Error suffix
    "C416", # I think comprehension is more clear https://docs.astral.sh/ruff/rules/unnecessary-comprehension/
    "C408", # we have used lots of dict(...) instead of literal
]

[tool.ruff.lint.pydocstyle]
convention = "google"

[tool.ruff.lint.isort]
known-first-party = ["camel"]

[tool.pytest.ini_options]
pythonpath = ["."]
addopts = ["--strict-markers"]
markers = [
    "asyncio: mark a test as asyncio-based.",
    "very_slow: mark a very slow test to run only in full test mode",
    "model_backend: for tests that require OpenAI API key or a local LLM",
]

[tool.coverage.report]
include_namespace_packages = true

[tool.mypy]
exclude = [
    '\.venv/.*',  # exclude .venv directory
    'site-packages/.*',  # exclude site-packages
]

[[tool.mypy.overrides]]
module = [
    "transformers.*",
    "packaging.*",
    "tiktoken",
    "openai",
    "openai.error",
    "anthropic",
    "pytest",
    "psutil",
    "_pytest.config",
    "_pytest.nodes",
    "numpy",
    "torch",
    "sqlalchemy",
    "google.cloud.sql.connector",
    "gradio",
    "database_connection",
    "huggingface_hub",
    "huggingface_hub.utils._errors",
    "huggingface_hub.errors",
    "wikipedia",
    "linkup-sdk",
    "duckduckgo_search",
    "newspaper",
    "wolframalpha",
    "pyowm",
    "googlemaps",
    "requests_oauthlib",
    "prance",
    "openapi-spec-validator",
    "jsonschema.*",
    "bs4.*",
    "docx2txt",
    "PyMuPDF",
    "fitz",
    "qdrant_client.*",
    "unstructured.*",
    "rouge",
    "aiosqlite",
    "e2b_code_interpreter",
    "firecrawl",
    "imageio",
    "rank_bm25",
    "cohere",
    "fish_audio_sdk",
    "sentence_transformers.*",
    "pymilvus",
    "pillow",
    "slack-sdk",
    "slack-bolt",
    "pydub",
    "pygithub",
    "litellm",
    "pyTelegramBotAPI",
    "dappier",
    "discord.py",
    "docker.*",
    "google.*",
    "google_generativeai",
    "mistralai",
    "cohere",
    "fish-audio-sdk",
    "reka-api",
    "agentops",
    "botocore.*",
    "arxiv",
    "arxiv2text",
    "praw",
    "textblob",
    "datacommons",
    "datacommons_pandas",
    "tavily-python",
    "scholarly",
    "notion-client",
    "ffmpeg",
    "yt_dlp",
    "datasets",
    "pandas",
    "tree-sitter-python",
    "tree-sitter",
    "networkx",
    "pandasai",
    "sklearn.metrics.pairwise",
    "sympy",
    "astor",
]
ignore_missing_imports = true<|MERGE_RESOLUTION|>--- conflicted
+++ resolved
@@ -49,10 +49,7 @@
 anthropic = { version = "^0.42.0", optional = true }
 cohere = { version = "^5.11.0", optional = true }
 fish-audio-sdk = { version = "^2024.12.5", optional = true }
-<<<<<<< HEAD
 sglang = { version = "^0.4.3.post2", optional = true }
-=======
->>>>>>> 9a48432f
 
 # Huggingface ecosystem
 transformers = { version = "^4", optional = true }
