# =========== Copyright 2023 @ CAMEL-AI.org. All Rights Reserved. ===========
# Licensed under the Apache License, Version 2.0 (the “License”);
# you may not use this file except in compliance with the License.
# You may obtain a copy of the License at
#
#     http://www.apache.org/licenses/LICENSE-2.0
#
# Unless required by applicable law or agreed to in writing, software
# distributed under the License is distributed on an “AS IS” BASIS,
# WITHOUT WARRANTIES OR CONDITIONS OF ANY KIND, either express or implied.
# See the License for the specific language governing permissions and
# limitations under the License.
# =========== Copyright 2023 @ CAMEL-AI.org. All Rights Reserved. ===========
import re
from collections import deque
from typing import Any, Dict, List, Optional, Tuple, Union

import matplotlib.pyplot as plt
import networkx as nx
from tenacity import retry, stop_after_attempt, wait_exponential

from camel.agents import ChatAgent
from camel.agents.insight_agent import InsightAgent
from camel.messages import BaseMessage
from camel.prompts import TextPrompt
from camel.typing import ModelType, RoleType


class RoleAssignmentAgent(ChatAgent):
    r"""An agent that generates role names based on the task prompt.
    Args:
        model (ModelType, optional): The type of model to use for the agent.
            (default: :obj:`ModelType.GPT_3_5_TURBO`)
        model_config (Any, optional): The configuration for the model.
            (default: :obj:`None`)
    """

    def __init__(
        self,
        model: ModelType = ModelType.GPT_3_5_TURBO,
        model_config: Optional[Any] = None,
    ) -> None:
        system_message = BaseMessage(
            role_name="Role Assigner",
            role_type=RoleType.ASSISTANT,
            meta_dict=None,
            content="You assign roles based on tasks.",
        )
        super().__init__(system_message, model, model_config)

    @retry(wait=wait_exponential(min=5, max=60), stop=stop_after_attempt(5))
    def run_role_with_description(
        self,
        task_prompt: Union[str, TextPrompt],
        num_roles: int = 2,
        role_names: Optional[List[str]] = None,
        role_descriptions_instruction: Optional[Union[str, TextPrompt]] = None,
    ) -> Dict[str, Dict[str, List[str]]]:
        r"""Generate role names based on the input task prompt.

        Args:
            task_prompt (Union[str, TextPrompt]): The prompt
                for the task based on which the roles are to be generated.
            num_roles (int, optional): The number of roles to generate.
                (default: :obj:`2`)
            role_names (Optional[List[str]], optional): The names of the roles
                to generate. (default: :obj:`None`)
            role_descriptions_instruction (Optional[Union[str, TextPrompt]],
                optional): The instruction for the role descriptions.

        Returns:
            Dict[str, Dict[str, List[str]]]: A dictionary mapping role names
                to their descriptions and dependencies.
        """
        self.reset()

        if num_roles < 1:
            raise ValueError("Number of roles must be greater than 0.")
        if role_names is not None and len(role_names) != num_roles:
            raise RuntimeError(
                "Got None or insufficient information of roles.")

        task_prompt = TextPrompt("===== TASK =====\n" + task_prompt + "\n\n")
        if role_names is None:
            expert_prompt = "===== ANSWER TEMPLATE =====\n" + "\n".join(
                f"Domain expert {i + 1}: <BLANK>\n"
                f"Associated competencies, characteristics, and duties: "
                f"<BLANK>.\nEnd." for i in range(num_roles)) + "\n\n"
        else:
            expert_prompt = "===== ANSWER TEMPLATE =====\n" + "\n".join(
                f"Domain expert {i + 1}: {role_name}\n"
                f"Associated competencies, characteristics, and duties: "
                f"<BLANK>.\nEnd."
                for i, role_name in enumerate(role_names)) + "\n\n"
        if role_descriptions_instruction is None:
            role_descriptions_instruction = ""
        role_assignment_generation_prompt = TextPrompt(
            "You are a role assignment agent, and you're in charge of " +
            "recruiting {num_roles} experts, who may have identical roles " +
            "but different names. Identify the domain experts you'd recruit " +
            "and detail descriptions, like their associated competencies, " +
            "characteristics and duties to complete the task. " +
            "Moreover, " + role_descriptions_instruction + "\n" +
            "Your answer MUST strictly adhere to the structure of ANSWER " +
            "TEMPLATE, ONLY fill in the BLANKs, and DO NOT alter or modify " +
            "any other part of the template.\n\n" + expert_prompt +
            task_prompt)
        role_assignment_generation = role_assignment_generation_prompt.format(
            num_roles=num_roles, task=task_prompt)

        role_assignment_generation_msg = BaseMessage.make_user_message(
            role_name="Role Assigner", content=role_assignment_generation)

        response = self.step(input_message=role_assignment_generation_msg)

        if response.terminated:
            raise RuntimeError("Role compatibility scoring failed.\n" +
                               f"Error:\n{response.info}")
        msg = response.msg  # type: BaseMessage

        # Distribute the output completions into role names and descriptions
        role_names = [
            desc.replace("<", "").replace(">", "").strip('\n')
            for desc in re.findall(
                r"Domain expert \d: (.+?)\nAssociated competencies,",
                msg.content,
                re.DOTALL,
            )
        ]
        role_descriptions = [
            desc.lstrip('\n').replace("<", "").replace(">", "").strip('\n')
            for desc in re.findall(
                r"Associated competencies, characteristics, and duties:"
                r"(?:\n)?(.+?)\nEnd.", msg.content, re.DOTALL)
        ]

        if len(role_names) != num_roles or len(role_descriptions) != num_roles:
            raise RuntimeError(
                "Got None or insufficient information of roles.")
        role_descriptions_dict = {
            role_name: description
            for role_name, description in zip(role_names, role_descriptions)
        }

        return role_descriptions_dict

    def get_task_execution_order(
        self,
        subtasks_with_dependencies_dict: Dict[str, List[str]],
    ) -> List[List[str]]:
        r"""Assign dependencies between subtasks generated from the task
            prompt.

        Args:
            subtasks_with_dependencies_dict (Dict[str, List[str]]): The
                subtasks with their dependencies.

        Returns:
            List[List[str]]: A list of lists of subtasks that can be executed
                concurrently.
        """
        oriented_graph = {}
        for subtask_idx, details in subtasks_with_dependencies_dict.items():
            deps = details["dependencies"]
            oriented_graph[subtask_idx] = deps

        subtasks_execution_pipelines = \
            self.sort_oriented_graph(oriented_graph)

        return subtasks_execution_pipelines

    def draw_subtasks_graph(self, oriented_graph: Dict[str, List[str]],
                            graph_file_path: str = None) -> str:
        r"""Draw the task dependency graph.

        Args:
            oriented_graph (Dict[str, List[str]]): The DAG of subtasks and
                their dependencies.
            graph_file_path (str, optional): The filepath to save the graph.
                (default: :obj:`None`)

        Returns:
            str: The filepath of the saved graph.
        """

        # Initialize the graph
        G = nx.DiGraph()
        for subtask, details in oriented_graph.items():
            for dep in details:
                G.add_edge(dep, subtask)
        pos = nx.spring_layout(G, k=0.5)
        plt.figure(figsize=(10, 6))
        plt.title("Task Dependency Graph")

        # Draw the graph
        nx.draw(G, pos, with_labels=True, node_size=2000, node_color='skyblue',
                alpha=0.5, font_size=15, width=2, edge_color='gray',
                font_weight='bold')

        # Save the figure locally
        if graph_file_path is None:
            graph_file_path = \
                "examples/multi_agent/task_dependency_graph.png"
        plt.savefig(graph_file_path)
        plt.close()

    def sort_oriented_graph(
            self, oriented_graph: Dict[str, List[str]]) -> List[List[str]]:
        r"""Sort the subtasks in topological order and group them into
            concurrent pipelines.

        Args:
            oriented_graph (Dict[str, List[str]]): The DAG of subtasks and
                their dependencies.

        Returns:
            List[List[str]]: A list of lists of subtasks that can be executed
                concurrently.
        """
        # Compute the in-degree of each node
        in_degree = {u: 0 for u in oriented_graph}
        for u in oriented_graph:
            for v in oriented_graph[u]:
                in_degree[v] += 1

        # Initialize the queue with nodes that have no incoming edges
        queue = deque(filter(lambda i: in_degree[i] == 0, in_degree))
        parallel_subtask_pipelines = []

        while queue:
            # Collect nodes that can be processed concurrently in this round
            concurrent_nodes = list(queue)
            parallel_subtask_pipelines.insert(0, concurrent_nodes)

            # Clear the queue for the next round
            queue.clear()

            # Iterate over the nodes each of which has no incoming edges
            for u in concurrent_nodes:
                for i in oriented_graph[u]:
                    in_degree[i] -= 1
                    if in_degree[i] == 0:
                        queue.append(i)

        # If the graph is not a DAG, there exists a cycle
        if sum(len(sublist) for sublist in parallel_subtask_pipelines) != len(
                oriented_graph):
            raise RuntimeError("There exists a cycle in the graph. "
                               "Can't determine an order.")

        return parallel_subtask_pipelines

<<<<<<< HEAD
    # @retry(wait=wait_exponential(min=5, max=60), stop=stop_after_attempt(5))
=======
    @retry(wait=wait_exponential(min=5, max=60), stop=stop_after_attempt(5))
>>>>>>> b4c8753a
    def split_tasks(
        self,
        task_prompt: Union[str, TextPrompt],
        role_descriptions_dict: Dict[str, str],
        num_subtasks: Optional[int] = None,
        context_text: Optional[str] = None,
    ) -> Dict[str, Dict[str, Union[str, List[str]]]]:
        r"""Split the task into subtasks based on the input task prompt.

        Args:
            task_prompt (Union[str, TextPrompt]): The prompt for the task
                based on which the roles are to be generated.
            role_descriptions_dict (Dict[str, str]): The role descriptions of
                each role.
            num_subtasks (Optional[int], optional): The number of subtasks to
                split the task into. (default: :obj:`None`)
            context_text (Optional[str], optional): The context text to
                generate insights from. (default: :obj:`None`)

        Returns:
            Dict[str, Dict[str, Union[str, List[str]]]]: A dictionary mapping
                subtask names to their descriptions and dependencies.
        """
        self.reset()

        role_names = list(role_descriptions_dict.keys())

        # Generate insights from the context text to help split the task
        if context_text is not None:
            insight_agent = InsightAgent(model=self.model,
                                         model_config=self.model_config)
            task_insights_json = insight_agent.run(context_text=context_text)
            task_context_prompt = \
                TextPrompt("===== CONTEXT TEXT =====\n" +
                           "The CONTEXT TEXT is related to TASK and " +
                           "Contextual Parameters of subtask. When " +
                           "splitting the task, ensure that each subtask " +
                           "incorporates specific details from the " +
                           "INSIGHTS of CONTEXT TEXT.\n")
            task_context_prompt += insight_agent.convert_json_to_str(
                task_insights_json)
        else:
            task_context_prompt = ""

        task_prompt = TextPrompt("===== TASK =====\n" + task_prompt + "\n\n")
        role_with_description_prompt = \
            "===== ROLES WITH DESCRIPTION =====\n" + "\n".join(
                f"{role_name}:\n{role_descriptions_dict[role_name]}\n"
                for role_name in role_names) + "\n\n"
        if num_subtasks is None:
            answer_prompt = """===== ANSWER TEMPLATE =====
PART I:
Details of subtask <NUM>:
<<<<<<< HEAD
- <BLANK>
Contextual Parameters(only related to CONTEXT TEXT, without dependentcies) of subtask <NUM>:
- <BLANK>
Details of subtask <NUM>:
- <BLANK>
Contextual Parameters(only related to CONTEXT TEXT, without dependentcies) of subtask <NUM>:
- <BLANK>

PART II:
Gantt Chart with complex dependency in MarkDown format:
<BLANK>

PART III:
"""  # noqa: E501
            answer_prompt += "\n".join(
                "Incorporate Contextual Parameters "
                "into Details of subtask <NUM>:\n<BLANK>\n"
=======
<BLANK>
Contextual Parameters(only related to CONTEXT TEXT) of subtask <NUM>:
<BLANK>
PART II:
Gantt Chart with complex dependency in MarkDown format:
<BLANK>
PART III:
""" + "\n".join("Incorporate Contextual Parameters into Details of "
                "subtask <NUM>:\n<BLANK>\n"
>>>>>>> b4c8753a
                "Input of subtask <NUM>:\n<BLANK>/None\n"
                "Task completion standard of subtask <NUM>:\n<BLANK>\n"
                "Dependency of subtask <NUM>: [subtask <i>, subtask <j>, "
                "subtask <k>]/[None] (include square brackets)."
                for _ in range(1)) + "\n\n"
        else:
            answer_prompt = """===== ANSWER TEMPLATE =====
PART I:
Details of subtask <NUM>:
<<<<<<< HEAD
- <BLANK>
Contextual Parameters(only related to CONTEXT TEXT, without dependentcies) of subtask <NUM>:
- <BLANK>
Details of subtask <NUM>:
- <BLANK>
Contextual Parameters(only related to CONTEXT TEXT, without dependentcies) of subtask <NUM>:
- <BLANK>

PART II:
Gantt Chart with complex dependency in MarkDown format:
<BLANK>

PART III:
"""  # noqa: E501
            answer_prompt += "\n".join(
                f"Incorporate Contextual Parameters "
                f"into Details of subtask {i + 1}:\n<BLANK>\n"
=======
<BLANK>
Contextual Parameters of subtask <NUM>:
<BLANK>
PART II:
Gantt Chart with complex dependency in MarkDown format:
<BLANK>
PART III:
""" + "\n".join(f"Incorporate Contextual Parameters into Details of "
                f"subtask {i + 1}:\n<BLANK>\n"
>>>>>>> b4c8753a
                f"Input of subtask {i + 1}:\n<BLANK>/None\n"
                f"Task completion standard of subtask {i + 1}:\n<BLANK>\n"
                f"Dependency of subtask {i + 1}: [subtask <i>, subtask "
                f"<j>, subtask <k>]/[None] (include square brackets)"
                for i in range(num_subtasks)) + "\n\n"
        split_task_rules_prompt = """You are a task splitter, and you're in asked to break down the main TASK into {num_subtasks} manageable subtasks suitable for a team comprising {num_roles} domain experts. The experts will contribute to the {num_subtasks} subtasks. Please follow the guidelines below to craft your answer:
    1. Action-Oriented Foundation & Building Blocks: Ensure each subtask is actionable, distinct, tapping into the expertise of the assigned roles. Recognize that not every subtask needs to directly reflect the main TASK's ultimate aim. Some subtasks serve as essential building blocks, paving the way for more central subtasks, but avoid creating subtasks that are self-dependent or overly foundational.
    2. Balanced Granularity with a Bias for Action: While each subtask should be detailed and actionable, it should not be so ambiguous that it requires the input of more than two domain experts. Prioritize tangible actions in subtask such as implementation, creation, testing, or other tangible activities over mere understanding.
    3. Dependencies & Gantt Chart: Identify and account for the dependencies within the subtasks. Ensure that each subtask logically flows from one to the next, or can run concurrently where no subtask is dependent on itself, in a manner that could be efficiently represented on a Gantt chart.
    4. I define the tags of the Input of subtask:
        - Interlinking of Inputs: Ensure that the inputs are not siloed and can be interlinked within privous subtasks if necessary, providing a holistic view of what is required for the subtask.
        - Hierarchy and Prioritization: Identify and clearly state the priority and hierarchy (if applicable) among the inputs, ensuring the most critical elements are addressed promptly.
        - Accessibility and Clarity: Ensure that all provided inputs are accessible, clear, and understandable to the relevant team members.
        - Adjustability: Consider that inputs may need to be adjusted as the project progresses and ensure a mechanism for the same.
    5. I define the Task Completion Standard in order to implement a feature in the software that can identify and mark a task as completed:
        - A task is considered completed when its intended output is produced.
        - If possible, the completion standard should be quantifiable to facilitate automatic detection by the software or tool feature.
        - The completion standard should be applicable to common project management scenarios and adaptable to various types of tasks, such as development, testing, and review tasks.
    6. Refrain from mentioning specific titles or roles within the content of subtasks.
Your answer MUST strictly adhere to the structure of ANSWER TEMPLATE, ONLY fill in the BLANKs, and DO NOT alter or modify any other part of the template.\n\n"""  # noqa: E501
        split_task_prompt = TextPrompt(split_task_rules_prompt +
                                       answer_prompt + task_prompt +
                                       task_context_prompt +
                                       role_with_description_prompt)
        subtasks_generation = split_task_prompt.format(
            num_subtasks=num_subtasks or "SEVERAL/ENOUGH",
            num_roles=len(role_names))

        subtasks_generation_msg = BaseMessage.make_user_message(
            role_name="Task Splitter", content=subtasks_generation)

        response = self.step(input_message=subtasks_generation_msg)

        if (response.terminated):
            raise RuntimeError("Role compatibility scoring failed.\n" +
                               f"Error:\n{response.info}")
        msg = response.msg  # type: BaseMessage

        # Distribute the output completions into subtasks
        subtask_descriptions = [
            desc.replace("<", "").replace(">", "").strip('\n')
            for desc in re.findall(
                r"Incorporate Contextual Parameters into Details "
                r"of subtask \d:\n(.+?)Input of ", msg.content, re.DOTALL)
        ]
        subtask_inputs = [
            ipt.replace("<", "").replace(">", "").strip('\n')
            for ipt in re.findall(
                r"Input of subtask \d:\n(.+?)Task completion standard",
                msg.content, re.DOTALL)
        ]
        subtask_outputs_standard = [
            opt_std.replace("<", "").replace(">", "").strip('\n')
            for opt_std in re.findall(
                r"Task completion standard of subtask \d:\n(.+?)Dependency "
                r"of subtask", msg.content, re.DOTALL)
        ]
        subtask_dependencies = [[
            dep.strip() for dep in re.findall(r"\[(.+?)\]", dep)[0].split(",")
        ] for dep in re.findall(r"Dependency of subtask \d: \[.+?\]",
                                msg.content, re.DOTALL)]

        # Extracting dependencies and creating a dictionary
        dependent_subtasks_list = [[
            f"subtask {int(dep.split()[1])}" for dep in deps
            if "subtask" in dep.lower()
        ] for deps in subtask_dependencies]
        # Creating a dictionary of subtasks with dependencies
        subtasks_with_dependencies_dict = {
            f"subtask {index+1}": {
                "description": desp,
                "dependencies": deps,
                "input": ipt,
                "output_standard": opt_std
            }
            for index, (desp, deps, ipt, opt_std) in enumerate(
                zip(subtask_descriptions, dependent_subtasks_list,
                    subtask_inputs, subtask_outputs_standard))
        }

        if len(subtasks_with_dependencies_dict) == 0:
            raise RuntimeError("The task is not split into subtasks.")
        if (num_subtasks is not None
                and (len(subtask_descriptions) != num_subtasks
                     or len(dependent_subtasks_list) != num_subtasks)):
            raise RuntimeError(
                f"Got None or insufficient information of subtasks. "
                f"Length of generated subtasks: {len(subtask_descriptions)}, "
<<<<<<< HEAD
                "length of generated dependencies: "
                f"{len(dependent_subtasks_list)}, "
=======
>>>>>>> b4c8753a
                f"length of required subtasks: {num_subtasks}")

        return subtasks_with_dependencies_dict

    @retry(wait=wait_exponential(min=5, max=60), stop=stop_after_attempt(5))
    def evaluate_role_compatibility(
        self,
        subtask_prompt: Union[str, TextPrompt],
        role_descriptions_dict: [Dict[str, str]],
    ) -> Dict[str, int]:
        r"""Evaluate the compatibility scores of each role in relation to the
            specified task.

            Args:
                subtask_prompt (Union[str, TextPrompt]): The prompt for the
                    subtask based on which the roles are to be evaluated.
                role_descriptions_dict ([Dict[str, str]]): The role
                    descriptions of each role.

            Returns:
                Dict[str, int]: A dictionary mapping role names to their
                    compatibility scores.
        """
        self.reset()

        role_names = list(role_descriptions_dict.keys())

        compatibility_instruction_prompt = TextPrompt(
            "===== INSTRUCTIONS OF COMPATIBILITY EVALUATION =====\n" +
            "To evaluate the compatibility scores, consider these guiding " +
            "principles:\n" +
            "1. Assess the alignment between the primary responsibilities " +
            "and expertise of the role with the task requirements. Factor " +
            "in the likelihood of the role successfully executing the task " +
            "based on its competencies.\n" +
            "2. Analyze the congruence between keywords or key concepts in " +
            "the task description and those present in the role " +
            "description. This will gauge the direct relevance of the role " +
            "to the task.\n" +
            "3. Drawing from a comprehensive knowledge base, ascertain the " +
            "potential value each role brings to the table when it comes to " +
            "accomplishing the specific task. This evaluation should be " +
            "based on empirical data or established norms in the relevant " +
            "domain.\n\n")
        task_prompt = TextPrompt("===== TASK =====\n" + subtask_prompt +
                                 "\n\n")
        role_with_description_prompt = \
            "===== ROLES WITH DESCRIPTION =====\n" + "\n".join(
                f"{role_name}:\n{role_descriptions_dict[role_name]}\n"
                for role_name in role_names) + "\n\n"
        answer_prompt = \
            "===== ANSWER TEMPLATE =====\n" + "\n".join(
                f"Explanation for role {role_name}: <BLANK>\n"
                f"Score of role {role_name}: <BLANK>\n"
                for role_name in role_names) + "\n\n"
        compatibility_scoring_prompt = TextPrompt(
            "You are a compatibility scorer, and you're in asked with " +
            "evaluating/calculating/generating the compatibility of each " +
            "role relative to a specific task (the score is an integer from " +
            "0 to 100). In your team consists of {num_roles} domain experts " +
            "each contributing to the TASK.\n" +
            "Your answer MUST strictly adhere to the structure of ANSWER " +
            "TEMPLATE, ONLY fill in the BLANKs, and DO NOT alter or modify " +
            "any other part of the template.\n\n" + answer_prompt +
            compatibility_instruction_prompt + task_prompt +
            role_with_description_prompt)

        compatibility_scoring = compatibility_scoring_prompt.format(
            num_roles=len(role_names))

        compatibility_scoring_msg = BaseMessage.make_user_message(
            role_name="Compatibility Scorer", content=compatibility_scoring)

        response = self.step(input_message=compatibility_scoring_msg)

        if response.terminated:
            raise RuntimeError("Role compatibility scoring failed." +
                               f"Error:\n{response.info}")
        msg = response.msg  # type: BaseMessage

        # Distribute the output completions into scores
        role_compatibility_scores = [
            desc.replace("<", "").replace(">", "").strip('\n')
            for desc in re.findall(r"Score of role .+?: (.+?)(?=\n|$)",
                                   msg.content, re.DOTALL)
        ]

        if len(role_compatibility_scores) != len(role_names):
            raise RuntimeError("Got None or insufficient information of " +
                               "role compatibility scores.")

        role_compatibility_scores_dict = {
            role_name: int(score)
            for role_name, score in zip(role_names, role_compatibility_scores)
        }

        return role_compatibility_scores_dict

    @retry(wait=wait_exponential(min=5, max=60), stop=stop_after_attempt(5))
    def get_retrieval_index_from_environment(
        self,
        labels_sets: List[List[str]],
        target_labels: List[str],
    ) -> Tuple[List[int], List[int], List[str], List[List[str]]]:
        r"""Get the retrieval index of the target labels from the environment.
        The semantic retrieval is not used in this function.

        Args:
            labels_set (List[List[str]]): A list of lists of labels in the
                environment.
            target_labels (List[str]): A list of target labels to retrieve.

        Returns:
            Tuple[List[int], List[int], List[str], List[List[str]]]: A tuple
                of the indices of the target labels, the indices of the
                retrieved labels sets, the retrieved target labels, and the
                retrieved labels sets.
        """
        self.reset()

        if labels_sets is None or len(labels_sets) == 0:
            raise ValueError("Labels sets must be provided.")
        if target_labels is None or len(target_labels) == 0:
            raise ValueError("Target labels must be provided.")

        labels_set_prompt = "===== LABELS SETS =====\n"
        for i, labels_set in enumerate(labels_sets):
            labels_set_prompt += f"[{i}]: "
            for label in labels_set:
                labels_set_prompt += f"{label}, "
            labels_set_prompt += "\n"
        target_labels_prompt = "===== TARGET LABELS =====\n"
        for i, target_label in enumerate(target_labels):
            target_labels_prompt += f"[{i}]: {target_label}\n"

        similarity_criteria_prompt = """You are a retrieval index getter, and you're in asked with getting the retrieval index of the target labels from the environment.
You are given multiple sets defined as TARGET LABELS (a List of strings) and LABELS SETS (a List of Lists of strings). You need to identify the subsets from LABELS SETS (referred to as LABELS SUBSETS) that have labels similar to those in a specific subset from TARGET LABELS (referred to as TARGET SUBSET). Your task is to return the indices from TARGET LABELS as a List of integers and the indices of the similar sets from LABELS SETS as a List of integers.
Your answer MUST strictly adhere to the structure of ANSWER TEMPLATE, ONLY fill in the BLANKs, and DO NOT alter or modify any other part of the template.

{target_labels_prompt}

{labels_set_prompt}

===== CRITERIA FOR DETERMINING SIMILARITY =====
1. Explicit Similarity: Labels that have an exact string match should be counted as similar.
2. Implicit Similarity: Labels that may not match word-for-word but have semantic or contextual similarities should also be considered.
    - For example, "apple" and "fruit" may be considered similar in a context where they are being used to describe food items.
Please ensure that you consider both explicit and implicit similarities while evaluating. The result should be a set of indices pointing to the similar labels and sets."""  # noqa: E501
        answer_prompt = "===== ANSWER TEMPLATE =====\n"
        for lable in target_labels:
            answer_prompt += (
                f"Label \"{lable}\" from TARGET LABELS has " +
                "an explicit or implicit similarity with \"<BLANK>/NONE\" " +
                "(or similar label) in LABELS SETS subsets " +
                "[<m>, <n>]/NONE (include square brackets).\n")
        answer_prompt += ("Indices of the similar labels in TARGET LABELS: " +
                          "[<i>, <j>]/NONE (include square brackets) \n" +
                          "Indices of the similar subset in LABELS SETS: " +
                          "[<x>, <y>]/NONE (include square brackets)")

        retrieval_index_prompt = TextPrompt(similarity_criteria_prompt +
                                            "\n\n" + answer_prompt)
        retrieval_index_generation = retrieval_index_prompt.format(
            target_labels_prompt=target_labels_prompt,
            labels_set_prompt=labels_set_prompt)

        retrieval_index_msg = BaseMessage.make_user_message(
            role_name="Retrieval Index Getter",
            content=retrieval_index_generation)

        response = self.step(input_message=retrieval_index_msg)

        msg = response.msg

        match_target_labels = re.findall(
            r"Indices of the similar labels in TARGET LABELS: \[(.+?)\]",
            msg.content, re.DOTALL)
        target_labels_indices = [
            int(idx) for idx in match_target_labels[0].split(",")
        ] if match_target_labels else []

        target_retrieved_labels = \
            [target_labels[idx] for idx in target_labels_indices]

        match_labels_sets = re.findall(
            r"Indices of the similar subset in LABELS SETS: \[(.+?)\]",
            msg.content, re.DOTALL)
        labels_sets_indices = [
            int(idx) for idx in match_labels_sets[0].split(",")
        ] if match_labels_sets else []

        labels_retrieved_sets = \
            [labels_sets[idx] for idx in labels_sets_indices]

        return target_labels_indices, labels_sets_indices, \
            target_retrieved_labels, labels_retrieved_sets

    @retry(wait=wait_exponential(min=5, max=60), stop=stop_after_attempt(5))
    def transform_dialogue_into_text(self, user: str, assistant: str,
                                     task_prompt: str, user_conversation: str,
                                     assistant_conversation: str) -> str:
        r"""Synthesize a narrative from the chat history.

        Args:
            user (str): The name of the user.
            assistant (str): The name of the assistant.
            task_prompt (str): The prompt for the task.
            user_conversation (str): The conversation of the user.
            assistant_conversation (str): The conversation of the assistant.

        Returns:
            str: The synthesized narrative.
        """
        self.reset()

        text_synthesis = """You are a conversation analyst, and you are asked to identify the category of the assistant's response in the PROVIDED TEXT based on the definition of CATEGORY OF RESPONSES.
Then, retell the user's conversation in a way that corresponds to the category of response, rather than using the tone of dialogue, during the retelling you need to use as much information and expression from the assistant's response as possible to help you retell it.
reproduce the assistant's original response into text according to the definition of CATEGORY OF RESPONSES and without losing the ability and quality to solve TASK.
Your answer MUST strictly adhere to the structure of ANSWER TEMPLATE, ONLY fill in the BLANKs, and DO NOT alter or modify any other part of the template.


===== CATEGORY OF RESPONSES =====
1. Direct Task Assistance (noted as "ASSISTANCE")
    a. Definition:
        - Replies under this category provide concrete information, steps, or solutions that directly aid in completing a task. They contain the core elements and direct methods for task execution.
    b. Relevant Information:
        - Explicit instructions or steps to complete the task
        - Task-specific data, code, solutions, or technical methodologies
        - Analysis, implementation plans or text generation related to the task
2. Substantial Analysis and Optimization (noted as "ANALYSIS")
    a. Definition:
        - This category includes in-depth analysis of existing information or methods, offering insights, suggestions for improvement, or optimization strategies for task completion.
    b. Relevant Information:
        - Evaluation of the efficiency and effectiveness of task methodologies
        - Predictions and solutions for potential problems or challenges in the task
        - Recommendations for improving and optimizing current methods
3. Auxiliary Information Provision (noted as "AUXILIARY")
    a. Definition:
        - Answers in this category provide background knowledge or supplementary information indirectly related to the task, helping to better understand the context of the task.
    b. Relevant Information:
        - Background knowledge or additional information to understand the overall context or specific details of the task
        - Fundamental concepts, terminology explanations, or background situations related to the task area
        - Case studies or examples in relevant fields or topics
4. Non-Substantial or Indirect Assistance (noted as "NON-SUBSTANTIAL")
    a. Definition:
        - These responses may offer emotional support, encouragement, or non-specific advice but do not directly contribute concrete help towards the actual completion of a task.
    b. Relevant Information:
        - Responses with emotional support or encouragement
        - General advice or guidance without specific solutions for the task
        - General insights or opinions not directly related to the task completion


===== PROVIDED TEXT =====
[Global TASK of Conversation]\n{task_prompt}
[User: {user}]:\n{user_conversation}
[Assistant: {assistant}]:\n{assistant_conversation}


===== ANSWER TEMPLATE =====
Category of Assistant's Response: [<BLANK>, ..., <BLANK>] (choose from "ASSISTANCE", "ANALYSIS", "AUXILIARY", "NON-SUBSTANTIAL", include square brackets, multiple choices are separated by commas)
Retold Text:\n<BLANK>"""  # noqa: E501
        text_synthesis_prompt = TextPrompt(text_synthesis)

        text_synthesis_generation = text_synthesis_prompt.format(
            user=user, assistant=assistant, task_prompt=task_prompt,
            user_conversation=user_conversation,
            assistant_conversation=assistant_conversation)

        text_synthesis_generation_msg = BaseMessage.make_user_message(
            role_name="Conversation Analyst",
            content=text_synthesis_generation)

        response = self.step(input_message=text_synthesis_generation_msg)

        if response.terminated:
            raise RuntimeError("Generating reproduced text failed." +
                               f"Error:\n{response.info}")
        msg = response.msg  # type: BaseMessage

        # Distribute the output completions into narrative synthesis
        category_of_responses = re.findall(
            r"Category of Assistant's Response: \[(.+?)\]", msg.content)
        reproduced_texts = re.findall(r"Retold Text:\n\s*(.+)", msg.content,
                                      re.DOTALL)

        if category_of_responses is None or len(category_of_responses) == 0:
            raise RuntimeError("Got None of category of responses.")
        categories = [
            category.strip()
            for category in category_of_responses[0].split(',')
        ]
        for category in categories:
            if category not in [
                    "ASSISTANCE", "ANALYSIS", "AUXILIARY", "NON-SUBSTANTIAL"
            ]:
                raise RuntimeError("Got invalid category of responses.")

        if reproduced_texts is None or len(reproduced_texts) == 0:
<<<<<<< HEAD
=======
            print(f"Msg.content:\n{msg.content}")
>>>>>>> b4c8753a
            raise RuntimeError("Got None of reproduced text.")
        reproduced_text = reproduced_texts[0].strip('\n')

        reproduced_text_with_category = {
            "categories": categories,
            "text": reproduced_text
        }

        return reproduced_text_with_category<|MERGE_RESOLUTION|>--- conflicted
+++ resolved
@@ -250,11 +250,7 @@
 
         return parallel_subtask_pipelines
 
-<<<<<<< HEAD
-    # @retry(wait=wait_exponential(min=5, max=60), stop=stop_after_attempt(5))
-=======
     @retry(wait=wait_exponential(min=5, max=60), stop=stop_after_attempt(5))
->>>>>>> b4c8753a
     def split_tasks(
         self,
         task_prompt: Union[str, TextPrompt],
@@ -308,7 +304,6 @@
             answer_prompt = """===== ANSWER TEMPLATE =====
 PART I:
 Details of subtask <NUM>:
-<<<<<<< HEAD
 - <BLANK>
 Contextual Parameters(only related to CONTEXT TEXT, without dependentcies) of subtask <NUM>:
 - <BLANK>
@@ -326,17 +321,6 @@
             answer_prompt += "\n".join(
                 "Incorporate Contextual Parameters "
                 "into Details of subtask <NUM>:\n<BLANK>\n"
-=======
-<BLANK>
-Contextual Parameters(only related to CONTEXT TEXT) of subtask <NUM>:
-<BLANK>
-PART II:
-Gantt Chart with complex dependency in MarkDown format:
-<BLANK>
-PART III:
-""" + "\n".join("Incorporate Contextual Parameters into Details of "
-                "subtask <NUM>:\n<BLANK>\n"
->>>>>>> b4c8753a
                 "Input of subtask <NUM>:\n<BLANK>/None\n"
                 "Task completion standard of subtask <NUM>:\n<BLANK>\n"
                 "Dependency of subtask <NUM>: [subtask <i>, subtask <j>, "
@@ -346,7 +330,6 @@
             answer_prompt = """===== ANSWER TEMPLATE =====
 PART I:
 Details of subtask <NUM>:
-<<<<<<< HEAD
 - <BLANK>
 Contextual Parameters(only related to CONTEXT TEXT, without dependentcies) of subtask <NUM>:
 - <BLANK>
@@ -364,17 +347,6 @@
             answer_prompt += "\n".join(
                 f"Incorporate Contextual Parameters "
                 f"into Details of subtask {i + 1}:\n<BLANK>\n"
-=======
-<BLANK>
-Contextual Parameters of subtask <NUM>:
-<BLANK>
-PART II:
-Gantt Chart with complex dependency in MarkDown format:
-<BLANK>
-PART III:
-""" + "\n".join(f"Incorporate Contextual Parameters into Details of "
-                f"subtask {i + 1}:\n<BLANK>\n"
->>>>>>> b4c8753a
                 f"Input of subtask {i + 1}:\n<BLANK>/None\n"
                 f"Task completion standard of subtask {i + 1}:\n<BLANK>\n"
                 f"Dependency of subtask {i + 1}: [subtask <i>, subtask "
@@ -463,11 +435,8 @@
             raise RuntimeError(
                 f"Got None or insufficient information of subtasks. "
                 f"Length of generated subtasks: {len(subtask_descriptions)}, "
-<<<<<<< HEAD
                 "length of generated dependencies: "
                 f"{len(dependent_subtasks_list)}, "
-=======
->>>>>>> b4c8753a
                 f"length of required subtasks: {num_subtasks}")
 
         return subtasks_with_dependencies_dict
@@ -766,10 +735,6 @@
                 raise RuntimeError("Got invalid category of responses.")
 
         if reproduced_texts is None or len(reproduced_texts) == 0:
-<<<<<<< HEAD
-=======
-            print(f"Msg.content:\n{msg.content}")
->>>>>>> b4c8753a
             raise RuntimeError("Got None of reproduced text.")
         reproduced_text = reproduced_texts[0].strip('\n')
 
