--- conflicted
+++ resolved
@@ -144,8 +144,7 @@
 {target_state}
 
 {role_with_description_prompt}
-<<<<<<< HEAD
-"""  # noqa: E501
+"""
 
         answer_json_template = """
 ===== ANSWER TEMPLATE (JSON) =====
@@ -165,19 +164,7 @@
     "Quality Assessment (Q)": "<BLANK>", // do not use symbols
     "Iterative Evaluation": "<BLANK>", // use "None" if not applicable
 }
-"""  # noqa: E501
-=======
-===== ANSWER TEMPLATE =====
-- Characterization and comparison of $A$ and $B$:\n<BLANK>
-- Historical & Empirical Analysis:\n<BLANK>/None
-- Logical Deduction of Conditions ($C$) (multiple conditions can be deduced):
-    condition <NUM>:
-        <BLANK>.
-- Entity/Label Recognition of Conditions:\n[<BLANK>, <BLANK>, ...] (include square brackets)
-- Quality Assessment ($Q$) (do not use symbols):
-    <BLANK>.
-- Iterative Evaluation:\n<BLANK>/None"""
->>>>>>> b924c99a
+"""
 
         if role_descriptions_dict is not None:
             role_names = role_descriptions_dict.keys()
@@ -193,17 +180,12 @@
             role_with_description_prompt = ""
         deduce_prompt = TextPrompt(deduce_prompt)
 
-        deduce = deduce_prompt.format(
-<<<<<<< HEAD
-            starting_state=starting_state, target_state=target_state,
-            role_with_description_prompt=role_with_description_prompt)
-        deduce += answer_json_template
-=======
+        deduce: str = deduce_prompt.format(
             starting_state=starting_state,
             target_state=target_state,
             role_with_description_prompt=role_with_description_prompt,
         )
->>>>>>> b924c99a
+        deduce += answer_json_template
 
         conditions_and_quality_generation_msg = BaseMessage.make_user_message(
             role_name="Deductive Reasoner", content=deduce
@@ -218,67 +200,31 @@
                 "Deduction failed. Error:\n" + f"{response.info}"
             )
         msg: BaseMessage = response.msg
-<<<<<<< HEAD
 
         # Convert them into the dictionary
         json_dict = extract_json_from_string(msg.content)
 
-        conditions = json_dict["Logical Deduction of Conditions (C)"] if \
-            "Logical Deduction of Conditions (C)" in json_dict else []
-        labels = json_dict["Entity or Label Recognition of Conditions"] if \
-            "Entity or Label Recognition of Conditions" in json_dict else []
-        quality = json_dict["Quality Assessment (Q)"] if \
-            "Quality Assessment (Q)" in json_dict else ""
-
-        conditions_and_quality_dict: \
-            Dict[str, Union[List[str], Dict[str, str]]] = {}
+        conditions = (
+            json_dict["Logical Deduction of Conditions (C)"]
+            if "Logical Deduction of Conditions (C)" in json_dict
+            else []
+        )
+        labels = (
+            json_dict["Entity or Label Recognition of Conditions"]
+            if "Entity or Label Recognition of Conditions" in json_dict
+            else []
+        )
+        quality = (
+            json_dict["Quality Assessment (Q)"]
+            if "Quality Assessment (Q)" in json_dict
+            else ""
+        )
+
+        conditions_and_quality_dict: Dict[
+            str, Union[List[str], Dict[str, str]]
+        ] = {}
         conditions_and_quality_dict["conditions"] = conditions
         conditions_and_quality_dict["labels"] = labels
         conditions_and_quality_dict["evaluate_quality"] = quality
-=======
-        print(f"Message content:\n{msg.content}")
-
-        # Extract the conditions from the message
-        condistions_dict = {
-            f"condition {i}": cdt.replace("<", "")
-            .replace(">", "")
-            .strip()
-            .strip('\n')
-            for i, cdt in re.findall(
-                r"condition (\d+):\s*(.+?)(?=condition \d+|- Entity)",
-                msg.content,
-                re.DOTALL,
-            )
-        }
-
-        # Extract the labels from the message
-        labels = [
-            label.strip().strip('\n').strip("\"'")
-            for label in re.findall(
-                r"Entity/Label Recognition of Conditions:\n\[(.+?)\]",
-                msg.content,
-                re.DOTALL,
-            )[0].split(",")
-        ]
-
-        # Extract the quality from the message
-        quality = next(
-            q.strip().strip('\n')
-            for q in re.findall(
-                r"Quality Assessment \(\$Q\$\) \(do not use symbols\):"
-                r"\n(.+?)- Iterative",
-                msg.content,
-                re.DOTALL,
-            )
-        )
-
-        # Convert them into JSON format
-        conditions_and_quality_json: Dict[
-            str, Union[List[str], Dict[str, str]]
-        ] = {}
-        conditions_and_quality_json["conditions"] = condistions_dict
-        conditions_and_quality_json["labels"] = labels
-        conditions_and_quality_json["evaluate_quality"] = quality
->>>>>>> b924c99a
 
         return conditions_and_quality_dict