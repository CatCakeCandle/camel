# ========= Copyright 2023-2024 @ CAMEL-AI.org. All Rights Reserved. =========
# Licensed under the Apache License, Version 2.0 (the "License");
# you may not use this file except in compliance with the License.
# You may obtain a copy of the License at
#
#     http://www.apache.org/licenses/LICENSE-2.0
#
# Unless required by applicable law or agreed to in writing, software
# distributed under the License is distributed on an "AS IS" BASIS,
# WITHOUT WARRANTIES OR CONDITIONS OF ANY KIND, either express or implied.
# See the License for the specific language governing permissions and
# limitations under the License.
# ========= Copyright 2023-2024 @ CAMEL-AI.org. All Rights Reserved. =========
from __future__ import annotations

import json
import logging
import textwrap
from collections import defaultdict
from typing import (
    TYPE_CHECKING,
    Any,
    Callable,
    Dict,
    List,
    Optional,
    Set,
    Type,
    Union,
)

from openai import (
    AsyncStream,
    Stream,
)
from pydantic import BaseModel, ValidationError

from camel.agents._types import ModelResponse, ToolCallRequest
from camel.agents._utils import (
    convert_to_function_tool,
    convert_to_schema,
    get_info_dict,
    handle_logprobs,
    safe_model_dump,
)
from camel.agents.base import BaseAgent
from camel.memories import (
    AgentMemory,
    ChatHistoryMemory,
    MemoryRecord,
    ScoreBasedContextCreator,
)
from camel.messages import BaseMessage, FunctionCallingMessage, OpenAIMessage
from camel.models import (
    BaseModelBackend,
    ModelFactory,
    ModelManager,
    ModelProcessingError,
)
from camel.prompts import TextPrompt
from camel.responses import ChatAgentResponse
from camel.toolkits import FunctionTool
from camel.types import (
    ChatCompletion,
    ChatCompletionChunk,
    ModelPlatformType,
    ModelType,
    OpenAIBackendRole,
    RoleType,
)
<<<<<<< HEAD
from camel.utils import (
    func_string_to_callable,
    generate_prompt_for_structured_output,
    get_model_encoding,
    get_pydantic_object_schema,
    json_to_function_code,
    track_agent,
)
=======
from camel.types.agents import ToolCallingRecord
from camel.utils import get_model_encoding
>>>>>>> 717706d3

if TYPE_CHECKING:
    from camel.terminators import ResponseTerminator


logger = logging.getLogger(__name__)


SIMPLE_FORMAT_PROMPT = TextPrompt(
    textwrap.dedent(
        """\
        Please format the following content:
        
        {content}
        """
    )
)


@track_agent(name="ChatAgent")
class ChatAgent(BaseAgent):
    r"""Class for managing conversations of CAMEL Chat Agents.

    Args:
        system_message (Union[BaseMessage, str], optional): The system message
            for the chat agent.
        model (BaseModelBackend, optional): The model backend to use for
            generating responses. (default: :obj:`ModelPlatformType.DEFAULT`
            with `ModelType.DEFAULT`)
        memory (AgentMemory, optional): The agent memory for managing chat
            messages. If `None`, a :obj:`ChatHistoryMemory` will be used.
            (default: :obj:`None`)
        message_window_size (int, optional): The maximum number of previous
            messages to include in the context window. If `None`, no windowing
            is performed. (default: :obj:`None`)
        token_limit (int, optional): The maximum number of tokens in a context.
            The context will be automatically pruned to fulfill the limitation.
            If `None`, it will be set according to the backend model.
            (default: :obj:`None`)
        output_language (str, optional): The language to be output by the
            agent. (default: :obj:`None`)
        tools (Optional[List[Union[FunctionTool, Callable]]], optional): List
            of available :obj:`FunctionTool` or :obj:`Callable`. (default:
            :obj:`None`)
        external_tools (Optional[List[Union[FunctionTool, Callable,
            Dict[str, Any]]]], optional): List of external tools
            (:obj:`FunctionTool` or :obj:`Callable` or :obj:`Dict[str, Any]`)
            bind to one chat agent. When these tools are called, the agent will
            directly return the request instead of processing it.
            (default: :obj:`None`)
        response_terminators (List[ResponseTerminator], optional): List of
            :obj:`ResponseTerminator` bind to one chat agent.
            (default: :obj:`None`)
        scheduling_strategy (str): name of function that defines how to select
            the next model in ModelManager. (default: :str:`round_robin`)
        single_iteration (bool): Whether to let the agent perform only one
            model calling at each step. (default: :obj:`False`)
    """

    def __init__(
        self,
        system_message: Optional[Union[BaseMessage, str]] = None,
        model: Optional[
            Union[BaseModelBackend, List[BaseModelBackend]]
        ] = None,
        memory: Optional[AgentMemory] = None,
        message_window_size: Optional[int] = None,
        token_limit: Optional[int] = None,
        output_language: Optional[str] = None,
        tools: Optional[List[Union[FunctionTool, Callable]]] = None,
        external_tools: Optional[
            List[Union[FunctionTool, Callable, Dict[str, Any]]]
        ] = None,
        response_terminators: Optional[List[ResponseTerminator]] = None,
        scheduling_strategy: str = "round_robin",
        single_iteration: bool = False,
    ) -> None:
        # Set up model backend
        self.model_backend = ModelManager(
            (
                model
                if model is not None
                else ModelFactory.create(
                    model_platform=ModelPlatformType.DEFAULT,
                    model_type=ModelType.DEFAULT,
                )
            ),
            scheduling_strategy=scheduling_strategy,
        )
        self.model_type = self.model_backend.model_type

        # Set up memory
        context_creator = ScoreBasedContextCreator(
            self.model_backend.token_counter,
            token_limit or self.model_backend.token_limit,
        )
        self.memory: AgentMemory = memory or ChatHistoryMemory(
            context_creator, window_size=message_window_size
        )

        # Set up system message and initialize messages
        self._original_system_message = (
            BaseMessage.make_assistant_message(
                role_name="Assistant", content=system_message
            )
            if isinstance(system_message, str)
            else system_message
        )
        self._output_language = output_language
        self._system_message = (
            self._generate_system_message_for_output_language()
        )
        self.init_messages()

        # Set up role name and role type
        self.role_name: str = (
            getattr(self.system_message, "role_name", None) or "assistant"
        )
        self.role_type: RoleType = (
            getattr(self.system_message, "role_type", None)
            or RoleType.ASSISTANT
        )

        # Set up tools
        self._internal_tools = {
            tool.get_function_name(): tool
            for tool in [
                convert_to_function_tool(tool) for tool in (tools or [])
            ]
        }

        self._external_tool_schemas = {
            tool_schema["function"]["name"]: tool_schema
            for tool_schema in [
                convert_to_schema(tool) for tool in (external_tools or [])
            ]
        }

        # Set up other properties
        self.terminated = False
        self.response_terminators = response_terminators or []
        self.single_iteration = single_iteration

    def reset(self):
        r"""Resets the :obj:`ChatAgent` to its initial state."""
        self.terminated = False
        self.init_messages()
        for terminator in self.response_terminators:
            terminator.reset()

    @property
    def system_message(self) -> Optional[BaseMessage]:
        r"""Returns the system message for the agent."""
        return self._system_message

    @property
    def tool_dict(self) -> Dict[str, FunctionTool]:
        r"""Returns a dictionary of internal tools."""
        return self._internal_tools

    @property
    def output_language(self) -> Optional[str]:
        r"""Returns the output language for the agent."""
        return self._output_language

    @output_language.setter
    def output_language(self, value: str) -> None:
        r"""Set the output language for the agent.

        Note that this will clear the message history.
        """
        self._output_language = value
        self._system_message = (
            self._generate_system_message_for_output_language()
        )
        self.init_messages()

    def _get_full_tool_schemas(self) -> List[Dict[str, Any]]:
        r"""Returns a list of tool schemas of all tools, including internal
        and external tools.
        """
        return list(self._external_tool_schemas.values()) + [
            func_tool.get_openai_tool_schema()
            for func_tool in self._internal_tools.values()
        ]

    def _get_external_tool_names(self) -> Set[str]:
        r"""Returns a set of external tool names."""
        return set(self._external_tool_schemas.keys())

    def add_tool(self, tool: Union[FunctionTool, Callable]) -> None:
        r"""Add a tool to the agent."""
        new_tool = convert_to_function_tool(tool)
        self._internal_tools[new_tool.get_function_name()] = new_tool

    def add_external_tool(
        self, tool: Union[FunctionTool, Callable, Dict[str, Any]]
    ) -> None:
        new_tool_schema = convert_to_schema(tool)
        self._external_tool_schemas[new_tool_schema["name"]] = new_tool_schema

    def remove_tool(self, tool_name: str) -> bool:
        r"""Remove a tool from the agent by name.

        Args:
            tool_name (str): The name of the tool to remove.

        Returns:
            bool: Whether the tool was successfully removed.
        """
        if tool_name in self._internal_tools:
            del self._internal_tools[tool_name]
            return True
        return False

    def remove_external_tool(self, tool_name: str) -> bool:
        r"""Remove an external tool from the agent by name.

        Args:
            tool_name (str): The name of the tool to remove.

        Returns:
            bool: Whether the tool was successfully removed.
        """
        if tool_name in self._external_tool_schemas:
            del self._external_tool_schemas[tool_name]
            return True
        return False

    def update_memory(
        self, message: BaseMessage, role: OpenAIBackendRole
    ) -> None:
        r"""Updates the agent memory with a new message.

        Args:
            message (BaseMessage): The new message to add to the stored
                messages.
            role (OpenAIBackendRole): The backend role type.
        """
        self.memory.write_record(
            MemoryRecord(message=message, role_at_backend=role)
        )

    def _generate_system_message_for_output_language(
        self,
    ) -> Optional[BaseMessage]:
        r"""Generate a new system message with the output language prompt.

        The output language determines the language in which the output text
        should be generated.

        Returns:
            BaseMessage: The new system message.
        """
        if not self._output_language:
            return self._original_system_message

        language_prompt = (
            "\nRegardless of the input language, "
            f"you must output text in {self._output_language}."
        )

        if self._original_system_message is not None:
            content = self._original_system_message.content + language_prompt
            return self._original_system_message.create_new_instance(content)
        else:
            return BaseMessage.make_assistant_message(
                role_name="Assistant",
                content=language_prompt,
            )

    def init_messages(self) -> None:
        r"""Initializes the stored messages list with the current system
        message.
        """
        self.memory.clear()
        if self.system_message is not None:
            self.update_memory(self.system_message, OpenAIBackendRole.SYSTEM)

    def record_message(self, message: BaseMessage) -> None:
        r"""Records the externally provided message into the agent memory as if
        it were an answer of the :obj:`ChatAgent` from the backend. Currently,
        the choice of the critic is submitted with this method.

        Args:
            message (BaseMessage): An external message to be recorded in the
                memory.
        """
        self.update_memory(message, OpenAIBackendRole.ASSISTANT)

    def _try_format_message(
        self, message: BaseMessage, response_format: Type[BaseModel]
    ) -> bool:
        r"""Try to format the message if needed.

        Returns:
            bool: Whether the message is formatted successfully (or no format
                is needed).
        """
        if message.parsed:
            return True

        try:
            message.parsed = response_format.model_validate_json(
                message.content
            )
            return True
        except ValidationError:
            return False

    def _format_response_if_needed(
        self,
        response: ModelResponse,
        response_format: Optional[Type[BaseModel]] = None,
    ) -> None:
        r"""Format the response if needed.

        This function won't format the response under the following cases:
        1. The response format is None (not provided)
        2. The response is empty
        """
        if response_format is None:
            return

        for message in response.output_messages:
            if self._try_format_message(message, response_format):
                continue

            prompt = SIMPLE_FORMAT_PROMPT.format(content=message.content)
            openai_message: OpenAIMessage = {"role": "user", "content": prompt}
            # Explicitly set the tools to empty list to avoid calling tools
            response = self._get_model_response(
                [openai_message], 0, response_format, []
            )
            message.content = response.output_messages[0].content
            if not self._try_format_message(message, response_format):
                logger.warning(f"Failed to parse response: {message.content}")

    async def _aformat_response_if_needed(
        self,
        response: ModelResponse,
        response_format: Optional[Type[BaseModel]] = None,
    ) -> None:
        r"""Format the response if needed."""

        if response_format is None:
            return

        for message in response.output_messages:
            self._try_format_message(message, response_format)
            if message.parsed:
                continue

            prompt = SIMPLE_FORMAT_PROMPT.format(content=message.content)
            openai_message: OpenAIMessage = {"role": "user", "content": prompt}
            response = await self._aget_model_response(
                [openai_message], 0, response_format, []
            )
            message.content = response.output_messages[0].content
            self._try_format_message(message, response_format)

    def step(
        self,
        input_message: Union[BaseMessage, str],
        response_format: Optional[Type[BaseModel]] = None,
        reason_params: Optional[Dict[str, Any]] = None,
    ) -> ChatAgentResponse:
        r"""Executes a single step in the chat session, generating a response
        to the input message.

        Args:
            input_message (Union[BaseMessage, str]): The input message for the
                agent. If provided as a BaseMessage, the `role` is adjusted to
                `user` to indicate an external message.
            response_format (Optional[Type[BaseModel]], optional): A Pydantic
                model defining the expected structure of the response. Used to
                generate a structured response if provided. (default:
                :obj:`None`)
            reason_params (Optional[Dict[str, Any]], optional): A dictionary
                containing the parameters for the reasoning step.
                Argument `choices` is the number of choices/candidates to
                consider.
                Argument `threshold` is the threshold for the probability of
                the choices.
                (default: :obj:`None`)

        Returns:
            ChatAgentResponse: Contains output messages, a termination status
                flag, and session information.
        """

        # Convert input message to BaseMessage if necessary
        if isinstance(input_message, str):
            input_message = BaseMessage.make_user_message(
                role_name="User", content=input_message
            )

        # Inject thinking steps
        input_message = self._update_reasoning(input_message, reason_params)

        # Add user input to memory
        self.update_memory(input_message, OpenAIBackendRole.USER)

        tool_call_records: List[ToolCallingRecord] = []
        external_tool_call_request: Optional[ToolCallRequest] = None

        while True:
            try:
                openai_messages, num_tokens = self.memory.get_context()
            except RuntimeError as e:
                return self._step_token_exceed(
                    e.args[1], tool_call_records, "max_tokens_exceeded"
                )
            # Get response from model backend
            response = self._get_model_response(
                openai_messages,
                num_tokens,
                response_format,
                self._get_full_tool_schemas(),
            )

            if self.single_iteration:
                break

            if tool_call_request := response.tool_call_request:
                if tool_call_request.tool_name in self._external_tool_schemas:
                    external_tool_call_request = tool_call_request
                    break

                tool_call_records.append(self._execute_tool(tool_call_request))
                continue

            break

        self._format_response_if_needed(response, response_format)
        self._record_final_output(response.output_messages)

        return self._convert_to_chatagent_response(
            response, tool_call_records, num_tokens, external_tool_call_request
        )

    def _update_reasoning(
        self,
        input_message: BaseMessage,
        reason_params: Optional[Dict[str, Any]] = None,
    ) -> BaseMessage:
        r"""Updates the input message to include reasoning instructions and
        adds human interaction capability.

        Args:
            input_message (BaseMessage): The message to be updated with
                reasoning instructions.
            reason_params (Optional[Dict[str, Any]], optional): Parameters for
                the reasoning process.

        Returns:
            BaseMessage: The updated message with reasoning instructions.
        """
        if reason_params is None:
            return input_message
        choices = reason_params.get("choices", 3)
        threshold = reason_params.get("threshold", 0.5)

        input_message.content += f"""First, come up with potential {choices} 
        choices/candidates. 
        Next, assign a probability/credibility between 0 and 1 to each choice 
        (make sure they add up to 1). 
        Finally, if only one choice has a probability/credibility greater than
        {threshold}, continue with that choice.
        Otherwise, call tool `ask_human_via_console` to ask the user to decide 
        which one to continue with, give user the probability/credibility of 
        all choices, and the reason for each choice.
        """

        # Add tools to agent
        from camel.toolkits.human_toolkit import HumanToolkit

        human_toolkit = HumanToolkit()
        self.add_tool(human_toolkit.ask_human_via_console)

        return input_message

    @property
    def chat_history(self) -> List[OpenAIMessage]:
        openai_messages, _ = self.memory.get_context()
        return openai_messages

    async def astep(
        self,
        input_message: Union[BaseMessage, str],
        response_format: Optional[Type[BaseModel]] = None,
    ) -> ChatAgentResponse:
        r"""Performs a single step in the chat session by generating a response
        to the input message. This agent step can call async function calls.

        Args:
            input_message (Union[BaseMessage, str]): The input message to the
                agent. For BaseMessage input, its `role` field that specifies
                the role at backend may be either `user` or `assistant` but it
                will be set to `user` anyway since for the self agent any
                incoming message is external. For str input, the `role_name`
                would be `User`.
            response_format (Optional[Type[BaseModel]], optional): A pydantic
                model class that includes value types and field descriptions
                used to generate a structured response by LLM. This schema
                helps in defining the expected output format. (default:
                :obj:`None`)

        Returns:
            ChatAgentResponse: A struct containing the output messages,
                a boolean indicating whether the chat session has terminated,
                and information about the chat session.
        """
        if isinstance(input_message, str):
            input_message = BaseMessage.make_user_message(
                role_name="User", content=input_message
            )

        self.update_memory(input_message, OpenAIBackendRole.USER)

        tool_call_records: List[ToolCallingRecord] = []
        external_tool_call_request: Optional[ToolCallRequest] = None
        while True:
            try:
                openai_messages, num_tokens = self.memory.get_context()
            except RuntimeError as e:
                return self._step_token_exceed(
                    e.args[1], tool_call_records, "max_tokens_exceeded"
                )

            response = await self._aget_model_response(
                openai_messages,
                num_tokens,
                response_format,
                self._get_full_tool_schemas(),
            )

            if self.single_iteration:
                break

            if tool_call_request := response.tool_call_request:
                if tool_call_request.tool_name in self._external_tool_schemas:
                    external_tool_call_request = tool_call_request
                    break

                tool_call_record = await self._aexecute_tool(tool_call_request)
                tool_call_records.append(tool_call_record)
                continue

            break

        await self._aformat_response_if_needed(response, response_format)
        self._record_final_output(response.output_messages)

        return self._convert_to_chatagent_response(
            response, tool_call_records, num_tokens, external_tool_call_request
        )

    def _convert_to_chatagent_response(
        self,
        response: ModelResponse,
        tool_call_records: List[ToolCallingRecord],
        num_tokens: int,
        external_tool_call_request: Optional[ToolCallRequest],
    ) -> ChatAgentResponse:
        r"""Parse the final model response into the chat agent response."""
        info = self._step_get_info(
            response.output_messages,
            response.finish_reasons,
            response.usage_dict,
            response.response_id,
            tool_call_records,
            num_tokens,
            external_tool_call_request,
        )

        return ChatAgentResponse(
            msgs=response.output_messages,
            terminated=self.terminated,
            info=info,
        )

    def _record_final_output(self, output_messages: List[BaseMessage]) -> None:
        r"""Log final messages or warnings about multiple responses."""
        if len(output_messages) == 1:
            self.record_message(output_messages[0])
        else:
            logger.warning(
                "Multiple messages returned in `step()`. Record "
                "selected message manually using `record_message()`."
            )

    def _get_model_response(
        self,
        openai_messages: List[OpenAIMessage],
        num_tokens: int,
        response_format: Optional[Type[BaseModel]] = None,
        tool_schemas: Optional[List[Dict[str, Any]]] = None,
    ) -> ModelResponse:
        r"""Internal function for agent step model response."""

        response = None
        try:
            response = self.model_backend.run(
                openai_messages, response_format, tool_schemas or None
            )
        except Exception as exc:
            logger.error(
                f"An error occurred while running model "
                f"{self.model_backend.model_type}, "
                f"index: {self.model_backend.current_model_index}",
                exc_info=exc,
            )
        if not response:
            raise ModelProcessingError(
                "Unable to process messages: none of the provided models "
                "run succesfully."
            )

        logger.info(
            f"Model {self.model_backend.model_type}, "
            f"index {self.model_backend.current_model_index}, "
            f"processed these messages: {openai_messages}"
        )

        if isinstance(response, ChatCompletion):
            return self._handle_batch_response(response)
        else:
            return self._handle_stream_response(response, num_tokens)

    async def _aget_model_response(
        self,
        openai_messages: List[OpenAIMessage],
        num_tokens: int,
        response_format: Optional[Type[BaseModel]] = None,
        tool_schemas: Optional[List[Dict[str, Any]]] = None,
    ) -> ModelResponse:
        r"""Internal function for agent step model response."""

        response = None
        try:
            response = await self.model_backend.arun(
                openai_messages, response_format, tool_schemas or None
            )
        except Exception as exc:
            logger.error(
                f"An error occurred while running model "
                f"{self.model_backend.model_type}, "
                f"index: {self.model_backend.current_model_index}",
                exc_info=exc,
            )
        if not response:
            raise ModelProcessingError(
                "Unable to process messages: none of the provided models "
                "run succesfully."
            )

        logger.info(
            f"Model {self.model_backend.model_type}, "
            f"index {self.model_backend.current_model_index}, "
            f"processed these messages: {openai_messages}"
        )

        if isinstance(response, ChatCompletion):
            return self._handle_batch_response(response)
        else:
            return await self._ahandle_stream_response(response, num_tokens)

    def _step_get_info(
        self,
        output_messages: List[BaseMessage],
        finish_reasons: List[str],
        usage_dict: Dict[str, int],
        response_id: str,
        tool_calls: List[ToolCallingRecord],
        num_tokens: int,
        external_tool_call_request: Optional[ToolCallRequest] = None,
    ) -> Dict[str, Any]:
        r"""Process the output of a chat step and gather information about the
        step.

        This method checks for termination conditions, updates the agent's
        state, and collects information about the chat step, including tool
        calls and termination reasons.

        Args:
            output_messages (List[BaseMessage]): The messages generated in
                this step.
            finish_reasons (List[str]): The reasons for finishing the
                generation for each message.
            usage_dict (Dict[str, int]): Dictionary containing token usage
                information.
            response_id (str): The ID of the response from the model.
            tool_calls (List[ToolCallingRecord]): Records of function calls
                made during this step.
            num_tokens (int): The number of tokens used in this step.
            external_tool_call_request (Optional[ToolCallRequest]): The
                request for external tool call.

        Returns:
            Dict[str, Any]: A dictionary containing information about the chat
                step, including termination status, reasons, and tool call
                information.

        Note:
            This method iterates over all response terminators and checks if
            any of them signal termination. If a terminator signals
            termination, the agent's state is updated accordingly, and the
            termination reason is recorded.
        """
        termination = [
            terminator.is_terminated(output_messages)
            for terminator in self.response_terminators
        ]
        # Terminate the agent if any of the terminator terminates
        self.terminated, termination_reason = next(
            (
                (terminated, termination_reason)
                for terminated, termination_reason in termination
                if terminated
            ),
            (False, None),
        )
        # For now only retain the first termination reason
        if self.terminated and termination_reason is not None:
            finish_reasons = [termination_reason] * len(finish_reasons)

        return get_info_dict(
            response_id,
            usage_dict,
            finish_reasons,
            num_tokens,
            tool_calls,
            external_tool_call_request,
        )

    def _handle_batch_response(
        self, response: ChatCompletion
    ) -> ModelResponse:
        r"""Process a batch response from the model and extract the necessary
        information.

        Args:
            response (ChatCompletion): Model response.

        Returns:
            _ModelResponse: parsed model response.
        """
        output_messages: List[BaseMessage] = []
        for choice in response.choices:
            meta_dict = {}
            if logprobs_info := handle_logprobs(choice):
                meta_dict["logprobs_info"] = logprobs_info

            chat_message = BaseMessage(
                role_name=self.role_name,
                role_type=self.role_type,
                meta_dict=meta_dict,
                content=choice.message.content or "",
                parsed=getattr(choice.message, "parsed", None),
            )

            output_messages.append(chat_message)

        finish_reasons = [
            str(choice.finish_reason) for choice in response.choices
        ]

        usage = {}
        if response.usage is not None:
            usage = safe_model_dump(response.usage)

        tool_call_request: Optional[ToolCallRequest] = None
        if tool_calls := response.choices[0].message.tool_calls:
            tool_name = tool_calls[0].function.name
            tool_call_id = tool_calls[0].id
            args = json.loads(tool_calls[0].function.arguments)
            tool_call_request = ToolCallRequest(
                tool_name=tool_name, args=args, tool_call_id=tool_call_id
            )

        return ModelResponse(
            response=response,
            tool_call_request=tool_call_request,
            output_messages=output_messages,
            finish_reasons=finish_reasons,
            usage_dict=usage,
            response_id=response.id or "",
        )

    def _handle_stream_response(
        self,
        response: Stream[ChatCompletionChunk],
        prompt_tokens: int,
    ) -> ModelResponse:
        r"""Process a stream response from the model and extract the necessary
        information.

        Args:
            response (dict): Model response.
            prompt_tokens (int): Number of input prompt tokens.

        Returns:
            _ModelResponse: a parsed model response.
        """
        content_dict: defaultdict = defaultdict(lambda: "")
        finish_reasons_dict: defaultdict = defaultdict(lambda: "")
        output_messages: List[BaseMessage] = []
        response_id: str = ""
        # All choices in one response share one role
        for chunk in response:
            response_id = chunk.id
            self._handle_chunk(
                chunk, content_dict, finish_reasons_dict, output_messages
            )
        finish_reasons = [
            finish_reasons_dict[i] for i in range(len(finish_reasons_dict))
        ]
        usage_dict = self.get_usage_dict(output_messages, prompt_tokens)

        # TODO: Handle tool calls
        return ModelResponse(
            response=response,
            tool_call_request=None,
            output_messages=output_messages,
            finish_reasons=finish_reasons,
            usage_dict=usage_dict,
            response_id=response_id,
        )

    async def _ahandle_stream_response(
        self,
        response: AsyncStream[ChatCompletionChunk],
        prompt_tokens: int,
    ) -> ModelResponse:
        r"""Process a stream response from the model and extract the necessary
        information.

        Args:
            response (dict): Model response.
            prompt_tokens (int): Number of input prompt tokens.

        Returns:
            _ModelResponse: a parsed model response.
        """
        content_dict: defaultdict = defaultdict(lambda: "")
        finish_reasons_dict: defaultdict = defaultdict(lambda: "")
        output_messages: List[BaseMessage] = []
        response_id: str = ""
        # All choices in one response share one role
        async for chunk in response:
            response_id = chunk.id
            self._handle_chunk(
                chunk, content_dict, finish_reasons_dict, output_messages
            )
        finish_reasons = [
            finish_reasons_dict[i] for i in range(len(finish_reasons_dict))
        ]
        usage_dict = self.get_usage_dict(output_messages, prompt_tokens)

        # TODO: Handle tool calls
        return ModelResponse(
            response=response,
            tool_call_request=None,
            output_messages=output_messages,
            finish_reasons=finish_reasons,
            usage_dict=usage_dict,
            response_id=response_id,
        )

    def _handle_chunk(
        self,
        chunk: ChatCompletionChunk,
        content_dict: defaultdict,
        finish_reasons_dict: defaultdict,
        output_messages: List[BaseMessage],
    ) -> None:
        r"""Handle a chunk of the model response."""
        for choice in chunk.choices:
            index = choice.index
            delta = choice.delta
            if delta.content is not None:
                content_dict[index] += delta.content

            if not choice.finish_reason:
                continue

            finish_reasons_dict[index] = choice.finish_reason
            chat_message = BaseMessage(
                role_name=self.role_name,
                role_type=self.role_type,
                meta_dict=dict(),
                content=content_dict[index],
            )
            output_messages.append(chat_message)

    def _step_token_exceed(
        self,
        num_tokens: int,
        tool_calls: List[ToolCallingRecord],
        termination_reason: str,
    ) -> ChatAgentResponse:
        r"""Return trivial response containing number of tokens and information
        of called functions when the number of tokens exceeds.

        Args:
            num_tokens (int): Number of tokens in the messages.
            tool_calls (List[ToolCallingRecord]): List of information
                objects of functions called in the current step.
            termination_reason (str): String of termination reason.

        Returns:
            ChatAgentResponse: The struct containing trivial outputs and
                information about token number and called functions.
        """
        self.terminated = True

        info = get_info_dict(
            None,
            None,
            [termination_reason],
            num_tokens,
            tool_calls,
        )

        return ChatAgentResponse(
            msgs=[],
            terminated=self.terminated,
            info=info,
        )

    def _execute_tool(
        self,
        tool_call_request: ToolCallRequest,
    ) -> ToolCallingRecord:
        r"""Execute the tool with arguments following the model's response.

        Args:
            tool_call_request (_ToolCallRequest): The tool call request.

        Returns:
            FunctionCallingRecord: A struct for logging information about this
                function call.
        """
        func_name = tool_call_request.tool_name
        args = tool_call_request.args
        tool_call_id = tool_call_request.tool_call_id
        tool = self._internal_tools[func_name]
        result = tool(**args)

        return self._record_tool_calling(func_name, args, result, tool_call_id)

    async def _aexecute_tool(
        self,
        tool_call_request: ToolCallRequest,
    ) -> ToolCallingRecord:
        func_name = tool_call_request.tool_name
        args = tool_call_request.args
        tool_call_id = tool_call_request.tool_call_id
        tool = self._internal_tools[func_name]
        result = await tool.async_call(**args)
        return self._record_tool_calling(func_name, args, result, tool_call_id)

    def _record_tool_calling(
        self,
        func_name: str,
        args: Dict[str, Any],
        result: Any,
        tool_call_id: str,
    ):
        r"""Record the tool calling information in the memory, and return the
        tool calling record.
        """
        assist_msg = FunctionCallingMessage(
            role_name=self.role_name,
            role_type=self.role_type,
            meta_dict=None,
            content="",
            func_name=func_name,
            args=args,
            tool_call_id=tool_call_id,
        )
        func_msg = FunctionCallingMessage(
            role_name=self.role_name,
            role_type=self.role_type,
            meta_dict=None,
            content="",
            func_name=func_name,
            result=result,
            tool_call_id=tool_call_id,
        )

        self.update_memory(assist_msg, OpenAIBackendRole.ASSISTANT)
        self.update_memory(func_msg, OpenAIBackendRole.FUNCTION)

        # Record information about this tool call
        tool_record = ToolCallingRecord(
            tool_name=func_name,
            args=args,
            result=result,
            tool_call_id=tool_call_id,
        )

        return tool_record

    def get_usage_dict(
        self, output_messages: List[BaseMessage], prompt_tokens: int
    ) -> Dict[str, int]:
        r"""Get usage dictionary when using the stream mode.

        Args:
            output_messages (list): List of output messages.
            prompt_tokens (int): Number of input prompt tokens.

        Returns:
            dict: Usage dictionary.
        """
        encoding = get_model_encoding(self.model_type.value_for_tiktoken)
        completion_tokens = sum(
            len(encoding.encode(message.content))
            for message in output_messages
        )
        return dict(
            completion_tokens=completion_tokens,
            prompt_tokens=prompt_tokens,
            total_tokens=completion_tokens + prompt_tokens,
        )

    def add_model_scheduling_strategy(self, name: str, strategy_fn: Callable):
        r"""Add a scheduling strategy method provided by user to ModelManger.

        Args:
            name (str): The name of the strategy.
            strategy_fn (Callable): The scheduling strategy function.
        """
        self.model_backend.add_strategy(name, strategy_fn)

    def __repr__(self) -> str:
        r"""Returns a string representation of the :obj:`ChatAgent`.

        Returns:
            str: The string representation of the :obj:`ChatAgent`.
        """
        return (
            f"ChatAgent({self.role_name}, {self.role_type}, {self.model_type})"
        )<|MERGE_RESOLUTION|>--- conflicted
+++ resolved
@@ -68,7 +68,7 @@
     OpenAIBackendRole,
     RoleType,
 )
-<<<<<<< HEAD
+
 from camel.utils import (
     func_string_to_callable,
     generate_prompt_for_structured_output,
@@ -77,10 +77,9 @@
     json_to_function_code,
     track_agent,
 )
-=======
+
 from camel.types.agents import ToolCallingRecord
 from camel.utils import get_model_encoding
->>>>>>> 717706d3
 
 if TYPE_CHECKING:
     from camel.terminators import ResponseTerminator
