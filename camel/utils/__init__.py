--- conflicted
+++ resolved
@@ -53,11 +53,6 @@
     'AnthropicTokenCounter',
     'get_system_information',
     'to_pascal',
-<<<<<<< HEAD
-    'get_pydantic_object_schema',
-    'get_pydantic_major_version',
-=======
->>>>>>> 35e04ceb
     'get_model_encoding',
     'BaseTokenCounter',
     'OpenAITokenCounter',
