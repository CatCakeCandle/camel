# =========== Copyright 2023 @ CAMEL-AI.org. All Rights Reserved. ===========
# Licensed under the Apache License, Version 2.0 (the “License”);
# you may not use this file except in compliance with the License.
# You may obtain a copy of the License at
#
#     http://www.apache.org/licenses/LICENSE-2.0
#
# Unless required by applicable law or agreed to in writing, software
# distributed under the License is distributed on an “AS IS” BASIS,
# WITHOUT WARRANTIES OR CONDITIONS OF ANY KIND, either express or implied.
# See the License for the specific language governing permissions and
# limitations under the License.
# =========== Copyright 2023 @ CAMEL-AI.org. All Rights Reserved. ===========
from mock import patch

import examples.ai_society.role_playing
import examples.ai_society.role_playing_with_structured_output
import examples.function_call.role_playing_with_function
import examples.open_source_models.role_playing_with_open_source_model
from camel.types import ModelType


def test_ai_society_role_playing_example():
    with patch('time.sleep', return_value=None):
        examples.ai_society.role_playing.main(ModelType.STUB, chat_turn_limit=2)


def test_role_playing_with_function_example():
    with patch('time.sleep', return_value=None):
        examples.function_call.role_playing_with_function.main(
            ModelType.STUB, chat_turn_limit=2
        )


def test_role_playing_with_open_source_model():
    with patch('time.sleep', return_value=None):
        examples.open_source_models.role_playing_with_open_source_model.main(
<<<<<<< HEAD
            ModelType.STUB, chat_turn_limit=2)


def test_role_playing_with_structured_output():
    with patch('time.sleep', return_value=None):
        examples.ai_society.role_playing_with_structured_output.main(
            ModelType.STUB, chat_turn_limit=2)
=======
            ModelType.STUB, chat_turn_limit=2
        )
>>>>>>> b924c99a
<|MERGE_RESOLUTION|>--- conflicted
+++ resolved
@@ -35,15 +35,5 @@
 def test_role_playing_with_open_source_model():
     with patch('time.sleep', return_value=None):
         examples.open_source_models.role_playing_with_open_source_model.main(
-<<<<<<< HEAD
-            ModelType.STUB, chat_turn_limit=2)
-
-
-def test_role_playing_with_structured_output():
-    with patch('time.sleep', return_value=None):
-        examples.ai_society.role_playing_with_structured_output.main(
-            ModelType.STUB, chat_turn_limit=2)
-=======
             ModelType.STUB, chat_turn_limit=2
-        )
->>>>>>> b924c99a
+        )