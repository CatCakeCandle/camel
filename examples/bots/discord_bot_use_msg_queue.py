# ========= Copyright 2023-2024 @ CAMEL-AI.org. All Rights Reserved. =========
# Licensed under the Apache License, Version 2.0 (the "License");
# you may not use this file except in compliance with the License.
# You may obtain a copy of the License at
#
#     http://www.apache.org/licenses/LICENSE-2.0
#
# Unless required by applicable law or agreed to in writing, software
# distributed under the License is distributed on an "AS IS" BASIS,
# WITHOUT WARRANTIES OR CONDITIONS OF ANY KIND, either express or implied.
# See the License for the specific language governing permissions and
# limitations under the License.
# ========= Copyright 2023-2024 @ CAMEL-AI.org. All Rights Reserved. =========
import asyncio
from typing import TYPE_CHECKING, List, Optional, Union

from camel.agents import ChatAgent
from camel.bots import DiscordApp
from camel.retrievers import AutoRetriever
from camel.types import StorageType

if TYPE_CHECKING:
    from discord import Message
    from unstructured.documents.elements import Element


class BotAgent:
    def __init__(
        self,
        contents: Union[str, List[str], "Element", List["Element"]] = None,
        auto_retriever: Optional[AutoRetriever] = None,
        similarity_threshold: float = 0.5,
        vector_storage_local_path: str = "local_data/",
        top_k: int = 1,
        return_detailed_info: bool = True,
    ):
        r"""Initialize the BotAgent instance.

        Args:
            contents (Union[str, List[str], Element, List[Element]], optional)
                : The content to be retrieved.
            auto_retriever (Optional[AutoRetriever], optional): An instance of
                AutoRetriever for vector search.
            similarity_threshold (float): Threshold for vector similarity when
                retrieving content.
            vector_storage_local_path (str): Path to local vector storage for
                the retriever.
            top_k (int): Number of top results to retrieve.
            return_detailed_info (bool): Whether to return detailed
                information from the retriever.
        """

        assistant_sys_msg = '''
            Objective: 
                You are a customer service bot designed to assist users
                with inquiries related to our open-source project. 
                Your responses should be informative, concise, and helpful.

            Instructions:
                Understand User Queries: Carefully read and understand the
                        user's question. Focus on keywords and context to
                        determine the user's intent.
                Search for Relevant Information: Use the provided dataset
                        and refer to the RAG (file to find answers that 
                        closely match the user's query. The RAG file 
                        contains detailed interactions and should be your 
                        primary resource for crafting responses.
                Provide Clear and Concise Responses: Your answers should 
                        be clear and to the point. Avoid overly technical
                        language unless the user's query indicates 
                        familiarity with technical terms.
                Encourage Engagement: Where applicable, encourage users
                        to contribute to the project or seek further
                        assistance.

            Response Structure:
                Greeting: Begin with a polite greeting or acknowledgment.
                Main Response: Provide the main answer to the user's query.
                Additional Information: Offer any extra tips or direct the
                        user to additional resources if necessary.
                Closing: Close the response politely, encouraging
                        further engagement if appropriate.
            bd
            Tone:
                Professional: Maintain a professional tone that 
                        instills confidence in the user.
                Friendly: Be approachable and friendly to make users 
                        feel comfortable.
                Helpful: Always aim to be as helpful as possible,
                        guiding users to solutions.        
        '''

        self._agent = ChatAgent(
            assistant_sys_msg,
        )

        self._auto_retriever = None
        self._contents = contents
        self._top_k = top_k
        self._similarity_threshold = similarity_threshold
        self._return_detailed_info = return_detailed_info

        self._auto_retriever = auto_retriever or AutoRetriever(
            vector_storage_local_path=vector_storage_local_path,
            storage_type=StorageType.QDRANT,
        )

    async def process(self, message: str) -> str:
        r"""Process the user message, retrieve relevant content, and generate
        a response.

        Args:
            message (str): The user's query message.

        Returns:
            str: The assistant's response message.
        """
        user_raw_msg = message
        print("User message:", user_raw_msg)
        if self._auto_retriever:
            retrieved_content = self._auto_retriever.run_vector_retriever(
                query=user_raw_msg,
                contents=self._contents,
                top_k=self._top_k,
                similarity_threshold=self._similarity_threshold,
                return_detailed_info=self._return_detailed_info,
            )
            user_raw_msg = (
                f"Here is the query to you: {user_raw_msg}\n"
                f"Based on the retrieved content: {retrieved_content}, \n"
                f"answer the query"
            )

<<<<<<< HEAD
        user_msg = BaseMessage.make_user_message(
            role_name="User", content=user_raw_msg
        )
        assistant_response = self._agent.step(user_msg)
        return assistant_response.msg.content.text
=======
        assistant_response = self._agent.step(user_raw_msg)
        return assistant_response.msg.content
>>>>>>> ad14a383


class DiscordBot(DiscordApp):
    r"""A Discord bot that listens for messages, adds them to a queue,
    and processes them asynchronously.

    This class extends the functionality of `DiscordApp` and adds message
    handling by pushing messages into a queue for further processing.

    Args:
        msg_queue (asyncio.Queue): A queue used to store incoming messages for
            processing.
        token (Optional[str]): The token used to authenticate the bot with
            Discord.
        channel_ids (Optional[list[int]]): A list of Discord channel IDs where
            the bot is allowed to interact.
    """

    def __init__(
        self,
        msg_queue: asyncio.Queue,
        token: Optional[str] = None,
        channel_ids: Optional[list[int]] = None,
    ):
        super().__init__(token=token, channel_ids=channel_ids)
        self._queue: asyncio.Queue = msg_queue

    async def on_message(self, message: 'Message') -> None:
        r"""Event handler for received messages. This method processes incoming
        messages, checks whether the message is from the bot itself, and
        determines whether the bot should respond based on channel ID and
        mentions.

        Args:
            message (discord.Message): The received message object.
        """
        # If the message author is the bot itself,
        # do not respond to this message
        if message.author == self._client.user:
            return

        # If allowed channel IDs are provided,
        # only respond to messages in those channels
        if self.channel_ids and message.channel.id not in self.channel_ids:
            return

        # Only respond to messages that mention the bot
        if not self._client.user or not self._client.user.mentioned_in(
            message
        ):
            return

        await self._queue.put(message)


async def process_message(agent: BotAgent, msg_queue: asyncio.Queue):
    r"""Continuously processes messages from the queue and sends responses.

    This function waits for new messages in the queue, processes each message
    using the `BotAgent` instance, and sends the response back to Discord.

    Args:
        agent (BotAgent): An instance of `BotAgent` that processes the received
            messages.
        msg_queue (asyncio.Queue): The queue from which messages are retrieved
            for processing.
    """
    while True:
        message: "Message" = await msg_queue.get()
        user_raw_msg = message.content

        # Process the message using the agent and get the response
        response = await agent.process(user_raw_msg)
        # message.reply(response)
        await message.channel.send(response)
        msg_queue.task_done()


async def main():
    r"""Main function to initialize and run the Discord bot and message
    processor.

    This function initializes the message queue, creates an `BotAgent` instance
    for processing messages, and starts both the Discord bot and the
    message-processing loop asynchronously.
    """
    msg_queue = asyncio.Queue()

    agent = BotAgent()

    # Initialize the DiscordBot with the message queue
    discord_bot = DiscordBot(msg_queue=msg_queue)
    await asyncio.gather(
        discord_bot.start(), process_message(agent, msg_queue)
    )


if __name__ == "__main__":
    asyncio.run(main())<|MERGE_RESOLUTION|>--- conflicted
+++ resolved
@@ -131,16 +131,8 @@
                 f"answer the query"
             )
 
-<<<<<<< HEAD
-        user_msg = BaseMessage.make_user_message(
-            role_name="User", content=user_raw_msg
-        )
-        assistant_response = self._agent.step(user_msg)
+        assistant_response = self._agent.step(user_raw_msg)
         return assistant_response.msg.content.text
-=======
-        assistant_response = self._agent.step(user_raw_msg)
-        return assistant_response.msg.content
->>>>>>> ad14a383
 
 
 class DiscordBot(DiscordApp):
